## NOTE - The products produced by this software have not been validated and are considered prototype.

<<<<<<< HEAD
## Land Surface Temperature 0.1.0 Release Notes
=======
## Land Surface Temperature 0.0.4 Release Notes
>>>>>>> 1d0ede00
Release Date: August 2016

See git tag [2016_Aug]

This project contains application source scode for producing Land Surface Temperature products.

## Product Descriptions
See the [lst_readme_vX.X_for_evaluators.pdf](http://espa.cr.usgs.gov/downloads/provisional/land_surface_temperature) product guide (which is an unofficial and provisional version) for information about the Land Surface Temperature products.

## Release Notes
* Version change
<<<<<<< HEAD
* TODO TODO TODO TODO TODO TODO TODO TODO TODO
* TODO TODO TODO TODO TODO TODO TODO TODO TODO
* TODO TODO TODO TODO TODO TODO TODO TODO TODO
* TODO TODO TODO TODO TODO TODO TODO TODO TODO
=======
* Updated emissivity coefficients
* Changed usage of scene_id to product_id
>>>>>>> 1d0ede00

## Installation

### Dependencies
* ESPA raw binary libraries, tools, and it's dependencies. [Found here](https://github.com/USGS-EROS/espa-product-formatter)
* Python 2.7+ and Numpy/GDAL
* [GDAL](http://www.gdal.org/) 1.11.1
  - The command line tools are utilized for some of the processing steps.

### Environment Variables
* Required for building this software (For an example see setup-build-environment.sh)
```
export PREFIX="path_to_Installation_Directory"
export XML2INC="path_to_LIBXML2_include_files"
export XML2LIB="path_to_LIBXML2_libraries"
export LZMALIB="path_to_LZMA_libraries_for_linking"
export ZLIBLIB="path_to_ZLIB_libraries_for_linking"
export ESPAINC="path_to_ESPA_PRODUCT_FORMATTER_include_files"
export ESPALIB="path_to_ESPA_PRODUCT_FORMATTER_libraries"
```

### Build Steps
* Clone the repository and replace the defaulted version(master) with this
  version of the software
```
git clone https://github.com/USGS-EROS/espa-land-surface-temperature.git
cd espa-land-surface-temperature
git checkout version_<version>
```
* Build and install the application specific software
```
make
make install
```

## Usage
See `land_surface_temperature.py --help` for command line details.

### Environment Variables
* PATH - May need to be updated to include the following
  - `$PREFIX/bin`
* LST_AUX_DIR - Points to our NARR data archive
  - `export LST_AUX_DIR="/usr/local/auxiliaries/LST/NARR"`
* LST_DATA_DIR - Points to the installed static file
  - `export LST_DATA_DIR="/usr/local/espa-land-surface-temperature/lst/static_data"`
* MODTRAN_PATH - Points to the installed MODTRAN location
  - `export MODTRAN_PATH="/usr/local/bin"`
* MODTRAN_DATA_DIR - Points to the directory containing the MODTRAN "DATA" directory
  - `export MODTRAN_DATA_DIR="/usr/local/auxiliaries/MODTRAN_DATA"`
* ASTER_GED_SERVER_NAME
  - `export ASTER_GED_SERVER_NAME="e4ftl01.cr.usgs.gov"`
* ASTER_GED_SERVER_PATH
  - `export ASTER_GED_SERVER_PATH="/ASTT/AG100.003/2000.01.01/"`

### Data Processing Requirements
This version of the Land Surface Temperature application requires the input products to be in the ESPA internal file format.

The following input data are required to generate the spectral indicies products:
* Top of Atmosphere Reflectance (TOA)
  - TOA products can be generated using the [LEDAPS](https://github.com/USGS-EROS/espa-surface-reflectance) or [L8_SR](https://github.com/USGS-EROS/espa-surface-reflectance) software found in our [espa-surface-reflectance](https://github.com/USGS-EROS/espa-surface-reflectance) project.  Or through our ondemand processing system [ESPA](https://espa.cr.usgs.gov), be sure to select the ENVI output format.
* Elevation
  - Elevation data is expected to be in the same projection and image dimensions as the TOA products and in the ENVI file format.  The filename is also expected be `<sceneid>_dem.img`: where <b>sceneid</b> is the Landsat Scene ID of the data being processed.
* ASTER GED
  - ASTER GED data can be [found here](https://lpdaac.usgs.gov/data_access/data_pool).  However it will automatically be retrieved for you as needed and cleaned up.
* North American Regional Reanalysis (NARR)
  - NARR data, it would be best to utilize the `lst_aux_data` software provided in this project to download and build your own archive for the dates you require.

### Data Postprocessing
After compiling the [espa-product-formatter](https://github.com/USGS-EROS/espa-product-formatter) libraries and tools, the `convert_espa_to_gtif` and `convert_espa_to_hdf` command-line tools can be used to convert the ESPA internal file format to HDF or GeoTIFF.  Otherwise the data will remain in the ESPA internal file format, which includes each band in the ENVI file format (i.e. raw binary file with associated ENVI header file) and an overall XML metadata file.

## More Information
This project is provided by the US Geological Survey (USGS) Earth Resources Observation and Science (EROS) Land Satellite Data Systems (LSDS) Science Research and Development (LSRD) Project. For questions regarding products produced by this source code, please contact the Landsat Contact Us page and specify USGS CDR/ECV in the "Regarding" section. https://landsat.usgs.gov/contactus.php<|MERGE_RESOLUTION|>--- conflicted
+++ resolved
@@ -1,10 +1,6 @@
 ## NOTE - The products produced by this software have not been validated and are considered prototype.
 
-<<<<<<< HEAD
 ## Land Surface Temperature 0.1.0 Release Notes
-=======
-## Land Surface Temperature 0.0.4 Release Notes
->>>>>>> 1d0ede00
 Release Date: August 2016
 
 See git tag [2016_Aug]
@@ -16,15 +12,10 @@
 
 ## Release Notes
 * Version change
-<<<<<<< HEAD
 * TODO TODO TODO TODO TODO TODO TODO TODO TODO
 * TODO TODO TODO TODO TODO TODO TODO TODO TODO
 * TODO TODO TODO TODO TODO TODO TODO TODO TODO
 * TODO TODO TODO TODO TODO TODO TODO TODO TODO
-=======
-* Updated emissivity coefficients
-* Changed usage of scene_id to product_id
->>>>>>> 1d0ede00
 
 ## Installation
 
